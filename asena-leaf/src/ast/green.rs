--- conflicted
+++ resolved
@@ -19,11 +19,7 @@
 /// It is used to traverse the tree, and to modify it, and can be an [GreenTree::Empty] node,
 /// that is used to mark the tree as invalid, and not fail the compiler.
 #[derive(Clone, Hash, PartialEq, Eq)]
-<<<<<<< HEAD
-pub enum GreenTree {
-=======
 pub enum GreenTreeKind {
->>>>>>> 549d8b40
     Leaf(AstLeaf),
     Vec(Vec<GreenTree>),
     Token(Lexeme<Rc<dyn Any>>),
@@ -325,15 +321,9 @@
 
 impl Located for GreenTree {
     fn location(&self) -> Cow<'_, Loc> {
-<<<<<<< HEAD
-        match self {
-            Self::Leaf(leaf) => Cow::Borrowed(&leaf.data.span),
-            Self::Token(ref lexeme) => Cow::Borrowed(&lexeme.token.span),
-=======
         match self.data {
             GreenTreeKind::Leaf(ref leaf) => Cow::Borrowed(&leaf.data.span),
             GreenTreeKind::Token(ref lexeme) => Cow::Borrowed(&lexeme.token.span),
->>>>>>> 549d8b40
             _ => Cow::Owned(Loc::default()),
         }
     }
